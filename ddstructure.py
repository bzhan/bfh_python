"""Defines type DD structures."""

from algebra import DGAlgebra, FreeModule, Generator, SimpleChainComplex, \
    Tensor, TensorDGAlgebra, TensorIdempotent, TensorGenerator
from algebra import expandTensor, simplifyComplex
from algebra import E0
from dstructure import DGenerator, SimpleDGenerator, SimpleDStructure
from grading import GeneralGradingSet, GeneralGradingSetElement, \
    SimpleDbGradingSet, SimpleDbGradingSetElement
from hdiagram import getIdentityDiagram
from pmc import Idempotent, Strands, StrandDiagram
from pmc import unconnectSumPMC, unconnectSumStrandDiagram
from utility import MorObject, NamedObject
from utility import memorize
from utility import ACTION_LEFT, ACTION_RIGHT, ASSERT_LEVEL, F2

class DDGenerator(Generator):
    """Represents a generator of type DD structure. Distinguished by (python)
    identity.

    """
    def __init__(self, parent, idem1, idem2):
        """Every generator has two idempotents (for the two type D actions)."""
        Generator.__init__(self, parent)
        self.idem1, self.idem2 = idem1, idem2

    def toSimpleDDGenerator(self, name):
        """Convert to a SimpleDDGenerator with the given name. All fields are
        preserved, except ``name`` which is overwritten, and _hash_val which is
        removed, if present.

        """
        new_obj = SimpleDDGenerator(self.parent, self.idem1, self.idem2, name)
        new_obj.__dict__.update(self.__dict__)
        new_obj.name = name # to make sure original name is overwritten
        if hasattr(new_obj, '_hash_val'):
            del new_obj._hash_val # reset hash value
        return new_obj

class SimpleDDGenerator(DDGenerator, NamedObject):
    """Represents a generator of type DD structure, distinguished by name."""
    def __init__(self, parent, idem1, idem2, name):
        """Specifies name in addition."""
        DDGenerator.__init__(self, parent, idem1, idem2)
        NamedObject.__init__(self, name)

    def __str__(self):
        return "%s:%s,%s" % (self.name, str(self.idem1), str(self.idem2))

    def __repr__(self):
        return str(self)

    def toDGenerator(self, new_parent):
        """Convert to a generator of a type D structure over the bialgebra."""
        new_idem = TensorIdempotent((self.idem1, self.idem2))
        new_gen = SimpleDGenerator(new_parent, new_idem, self.name)
        new_gen.__dict__.update(self.__dict__)
        new_gen.parent, new_gen.idem, new_gen.name = \
            new_parent, new_idem, self.name
        return new_gen

class MorDDtoDGenerator(DGenerator, MorObject):
    """Represents a generator of the type D structure of morphisms from a type
    DD structure to a type D structure.

    """
    def __init__(self, parent, source, coeff, target):
        """Specifies the morphism source -> coeff * target."""
        DGenerator.__init__(self, parent, source.idem2.opp())
        MorObject.__init__(self, source, coeff, target)

class MorDDtoDDGenerator(Generator, MorObject):
<<<<<<< HEAD
    """Represents a generator of the chain complex of bimodule morphisms from a type
    DD structure to a type DD structure.
=======
    """Represents a generator of the chain complex of morphisms from a type DD
    structure to a type DD structure.
>>>>>>> 8dd8f68f

    Multiplication is composition, when defined. Multiplication does not generate its parent correctly.
    """
    def __init__(self, parent, source, coeff, target):
        """Specifies the morphism source -> coeff * target. Note coeff has type
        TensorDGAlgebra of the two algebras that act on the DD structures.

        """
        Generator.__init__(self, parent)
        MorObject.__init__(self, source, coeff, target)

    def __mul__(self, other):
#        assert self.target.parent == other.source.parent
        if isinstance(other, MorDDtoDDGenerator):
            return MorDDtoDDGenerator(None, self.source, self.coeff*other.coeff, other.target)
        return NotImplemented

class DDStructure(FreeModule):
    """Represents a type DD structure. Note delta() returns an element in the
    tensor module Tensor((A,A,M)).

    """
    def __init__(self, ring, algebra1, algebra2, side1, side2):
        """Specifies the algebras and sides of the type DD action."""
        FreeModule.__init__(self, ring)
        assert isinstance(algebra1, DGAlgebra)
        assert isinstance(algebra2, DGAlgebra)
        self.algebra1 = algebra1
        self.side1 = side1
        self.algebra2 = algebra2
        self.side2 = side2

        # Construct A tensor A tensor M. Add diff and the left action on this
        # tensor product.
        self.AAtensorM = Tensor((algebra1, algebra2, self))
        def _mul_AA_AAtensorM((AGen1, AGen2, MGen), (ACoeff1, ACoeff2)):
            """To be used as rmultiply() in AAtensorM. Multiply ACoeff1 with
            AGen1 and ACoeff2 with AGen2.

            """
            return expandTensor((ACoeff1*AGen1, ACoeff2*AGen2, MGen),
                                 self.AAtensorM)

        def _diff_AAtensorM((AGen1, AGen2, MGen)):
            """To be used as diff() in AAtensorM."""
            return expandTensor((AGen1.diff(), AGen2, MGen), self.AAtensorM) \
                + expandTensor((AGen1, AGen2.diff(), MGen), self.AAtensorM) \
                + (AGen1, AGen2) * (MGen.delta())

        self.AAtensorM.rmultiply = _mul_AA_AAtensorM
        self.AAtensorM.diff = _diff_AAtensorM

    def delta(self, generator):
        """Returns delta^1 of the generator."""
        raise NotImplementedError("Differential not implemented.")

class SimpleDDStructure(DDStructure):
    """Represents a type DD structure with a finite number of generators, and
    explicitly stored generating set and delta operation.

    """
    def __init__(self, ring, algebra1, algebra2,
                 side1 = ACTION_LEFT, side2 = ACTION_LEFT):
        """Specifies the algebras and sides of the type D action."""
        assert side1 == ACTION_LEFT and side2 == ACTION_LEFT, \
            "Right action not implemented."
        DDStructure.__init__(self, ring, algebra1, algebra2, side1, side2)
        self.generators = set()
        self.delta_map = dict()

    def __len__(self):
        return len(self.generators)

    def delta(self, generator):
        return self.delta_map[generator]

    def getGenerators(self):
        return list(self.generators)

    def addGenerator(self, generator):
        """Add a generator. No effect if the generator already exists."""
        assert generator.parent == self
        assert isinstance(generator, DDGenerator)
        self.generators.add(generator)
        if not self.delta_map.has_key(generator):
            self.delta_map[generator] = E0

    def addDelta(self, gen_from, gen_to, alg_coeff1, alg_coeff2, ring_coeff):
        """Add ring_coeff * (alg_coeff1, alg_coeff2) * gen_to to the delta of
        gen_from. The first four arguments should be generators.

        """
        assert gen_from.parent == self and gen_to.parent == self
        assert alg_coeff1.getLeftIdem() == gen_from.idem1
        assert alg_coeff1.getRightIdem() == gen_to.idem1
        assert alg_coeff2.getLeftIdem() == gen_from.idem2
        assert alg_coeff2.getRightIdem() == gen_to.idem2
        target_gen = TensorGenerator((alg_coeff1, alg_coeff2, gen_to),
                                     self.AAtensorM)
        self.delta_map[gen_from] += target_gen.elt(ring_coeff)

    def deltaCoeff(self, gen_from, gen_to):
        """Return the coefficient (as bialgebra element) of gen_to in delta of
        gen_from.

        """
        if self.delta_map[gen_from] == 0:
            return E0
        else:
            # No need for algebra structure on the tensor product
            return self.delta_map[gen_from].fixLast(gen_to)

    def reindex(self):
        """Replace the generators by simple generators indexed by integers."""
        gen_list = list(self.generators)
        new_gen_list = []
        translate_dict = dict()
        for i in range(len(gen_list)):
            new_gen = gen_list[i].toSimpleDDGenerator("g%d"%(i+1))
            new_gen_list.append(new_gen)
            translate_dict[gen_list[i]] = new_gen
        self.generators = set(new_gen_list)
        new_delta = dict()
        for k, v in self.delta_map.items():
            new_v = E0
            for (AGen1, AGen2, MGen), coeff in v.items():
                target_gen = TensorGenerator(
                    (AGen1, AGen2, translate_dict[MGen]), self.AAtensorM)
                new_v += target_gen.elt(coeff)
            new_delta[translate_dict[k]] = new_v
        self.delta_map = new_delta
        if hasattr(self, "grading"):
            new_grading = dict()
            for gen, gr in self.grading.items():
                if gen in translate_dict: # gen is still in ddstr
                    new_grading[translate_dict[gen]] = gr
            self.grading = new_grading

    def testDelta(self):
        """Verify d^2 = 0 for this structure."""
        for gen in self.generators:
            if gen.delta().diff() != 0:
                # Print the offending terms in d^2 for one generator.
                print gen, "==>"
                for k, v in gen.delta().diff().items():
                    print v, "*", k
                return False
        return True

    def getReverseDelta(self):
        """Returns the reverse of delta map. Return value is a dictionary with
        generators as keys, and list of ((a1, a2, gen), coeff) as values.

        Every ((b1, b2, p), coeff) in the list for q means (b1*b2)*q occurs in
        delta(p) with ring coefficient coeff.

        """
        rev_delta = dict()
        for x in self.generators:
            rev_delta[x] = []
        for p in self.generators:
            for (b1, b2, q), coeff in p.delta().items():
                rev_delta[q].append(((b1, b2, p), coeff))
        return rev_delta

    def __str__(self):
        result = "Type DD Structure.\n"
        for k, v in self.delta_map.items():
            result += "d(%s) = %s\n" % (k, v)
        return result

    def morToD(self, other):
        """Compute the type D structure of morphisms from self to other. Note
        ``other`` must be a type D structure.

        """
        assert self.algebra1 == other.algebra
        alg_gens = self.algebra1.getGenerators()
        xlist = self.getGenerators()
        ylist = other.getGenerators()
        gens = list()
        dstr = SimpleDStructure(F2, self.algebra2.opp())
        genType = MorDDtoDGenerator

        def morGradingSet():
            """Find the grading set of the new type D structure."""
            lr_domains = [(d1, d2.opp())
                          for d1, d2 in self.gr_set.periodic_domains]
            self.lr_set = SimpleDbGradingSet(
                self.gr_set.gr_group1, ACTION_LEFT,
                self.gr_set.gr_group2.opp(), ACTION_RIGHT, lr_domains)
            return GeneralGradingSet([self.lr_set.inverse(), other.gr_set])

        def morGrading(gr_set, x, a, y):
            """Find the grading of the generator x -> ay in the morphism
            type D structure. The grading set need to be provided as gr_set.

            """
            gr_x1, gr_x2 = self.grading[x].data
            gr_x_lr = SimpleDbGradingSetElement(self.lr_set,
                                                (gr_x1, gr_x2.opp()))
            gr = [gr_x_lr.inverse(), other.grading[y] * a.getGrading()]
            return GeneralGradingSetElement(gr_set, gr)

        # Prepare rev_delta for the last step in computing differentials
        rev_delta = self.getReverseDelta()

        # Get the list of generators
        for x in xlist:
            for a in alg_gens:
                for y in ylist:
                    if x.idem1 == a.getLeftIdem() and \
                       y.idem == a.getRightIdem():
                        gens.append(genType(dstr, x, a, y))
        for gen in gens:
            dstr.addGenerator(gen)

        # Get the type D structure maps
        for gen in gens:
            # Differential of y in (x -> ay)
            x, a, y = gen.source, gen.coeff, gen.target
            ady = a * y.delta()
            for (b, q), coeff in ady.items():
                dstr.addDelta(gen, genType(dstr, x, b, q), None, coeff)
            # Differential of a
            for da_gen, coeff in a.diff().items():
                dstr.addDelta(gen, genType(dstr, x, da_gen, y), None, coeff)
            # For each p such that (b1,b2)*x is in dp, add opp(b2)*(p->(b1*a)y)
            for (b1, b2, p), coeff1 in rev_delta[x]:
                for b1a_gen, coeff2 in (b1*a).items():
                    dstr.addDelta(gen, genType(dstr, p, b1a_gen, y),
                                  b2.opp(), coeff1*coeff2)

        # Find grading set and grading of elements
        if hasattr(self, "gr_set") and hasattr(other, "gr_set"):
            dstr.gr_set = morGradingSet()
            dstr.grading = dict()
            for gen in gens:
                dstr.grading[gen] = morGrading(
                    dstr.gr_set, gen.source, gen.coeff, gen.target)
        return dstr

    def morToDD(self, other):
        """Compute the chain complex of type DD structure morphisms from self to
        other. Note ``other`` must be a type DD structure over the same two
        PMC's in the same order.

        Currently does not keep track of gradings.

        """
        assert self.algebra1 == other.algebra1
        assert self.algebra2 == other.algebra2
        alg1_gens = self.algebra1.getGenerators()
        alg2_gens = self.algebra2.getGenerators()
        # Type of coefficients of the morphism
        tensor_alg = TensorDGAlgebra((self.algebra1, self.algebra2))
        xlist = self.getGenerators()
        ylist = other.getGenerators()
        gens = list()
        cx = SimpleChainComplex(F2)
        genType = MorDDtoDDGenerator

        # Prepare rev_delta for the last step in computing differentials
        rev_delta = self.getReverseDelta()

        # Get the list of generators
        for x in xlist:
            for a1 in alg1_gens:
                for a2 in alg2_gens:
                    for y in ylist:
                        if x.idem1 == a1.getLeftIdem() and \
                           y.idem1 == a1.getRightIdem() and \
                           x.idem2 == a2.getLeftIdem() and \
                           y.idem2 == a2.getRightIdem():
                            a = TensorGenerator((a1, a2), tensor_alg)
                            gens.append(genType(cx, x, a, y))
        for gen in gens:
            cx.addGenerator(gen)

        # Get the differentials of type DD structure maps
        for gen in gens:
            # Differential of y in (x -> ay)
            x, a, y = gen.source, gen.coeff, gen.target
            ady = a * y.delta()
            for (b1, b2, q), coeff in ady.items():
                b = TensorGenerator((b1, b2), tensor_alg)
                cx.addDifferential(gen, genType(cx, x, b, q), coeff)
            # Differential of a
            for da_gen, coeff in a.diff().items():
                cx.addDifferential(gen, genType(cx, x, da_gen, y), coeff)
            # Precompose by the differential.
            # For each p such that (b1,b2)*x is in dp, add p->((b1,b2)*a)y
            for (b1, b2, p), coeff1 in rev_delta[x]:
                b = TensorGenerator((b1, b2), tensor_alg)
                for ba_gen, coeff2 in (b*a).items():
                    cx.addDifferential(
                        gen, genType(cx, p, ba_gen, y), coeff1*coeff2)
        return cx

    def hochschildCochains(self):
        """Returns the Hochschild cochain complex of self, i.e., the morphisms
        from the DD identity to self.
        
        """
        dd_id = identityDD(self.algebra1.pmc, self.algebra1.idem_size)
        return dd_id.morToDD(self)

    def simplify(self):
        """Simplify a type DD structure using cancellation lemma."""
        # Simplification is best done in terms of coefficients
        # Build dictionary of coefficients
        arrows = dict()
        for gen in self.generators:
            arrows[gen] = dict()
        bialgebra = TensorDGAlgebra((self.algebra1, self.algebra2))
        for gen in self.generators:
            for (AGen1, AGen2, MGen), coeff in self.delta_map[gen].items():
                if MGen not in arrows[gen]:
                    arrows[gen][MGen] = E0
                arrows[gen][MGen] += TensorGenerator(
                    (AGen1, AGen2), bialgebra) * coeff

        arrows = simplifyComplex(arrows, E0)

        # Now rebuild the type DD structure
        self.generators = set()
        self.delta_map = dict()
        for x in arrows:
            self.generators.add(x)
            self.delta_map[x] = E0
            for y, coeff in arrows[x].items():
                for (a1, a2), ring_coeff in coeff.items():
                    target_gen = TensorGenerator((a1, a2, y), self.AAtensorM)
                    self.delta_map[x] += ring_coeff * target_gen

    def toDStructure(self):
        """Convert this type DD structure into a type D structure over the
        tensor product of two algebras.

        """
        bialgebra = TensorDGAlgebra((self.algebra1, self.algebra2))
        dstr = SimpleDStructure(self.ring, bialgebra, ACTION_LEFT)
        gen_map = dict()
        for gen in self.generators:
            new_gen = gen.toDGenerator(dstr)
            gen_map[gen] = new_gen
            dstr.addGenerator(new_gen)
        for gen_from in self.generators:
            for (a1, a2, gen_to), coeff in self.delta_map[gen_from].items():
                dstr.addDelta(gen_map[gen_from], gen_map[gen_to],
                              TensorGenerator((a1, a2), bialgebra), coeff)
        return dstr

    def registerHDiagram(self, diagram, base_gen, base_gr = None):
        """Associate the given diagram as the Heegaard diagram from which this
        type DD structure can be derived. We will attempt to match generators
        of the type DD structure to generators of the Heegaard diagram.
        Currently this is possible only if no two generators have the same
        idempotents (so the match can be made by comparing idempotents).

        As a result, computes grading of each generator from the Heegaard
        diagram and checks it against type DD operations. Attributes added are:
        *. self.hdiagram - the Heegaard diagram.
        *. self.hdiagram_gen_map - dictionary mapping generators in the type DD
        structure to generators in Heegaard diagram.
        *. self.gr_set - the grading set (of type SimpleDbGradingSet).
        *. self.grading - dictionary mapping generators in the type DD
        structure to their gradings.

        """
        self.hdiagram = diagram
        # Get PMC's and check that they make sense
        hd_pmc1, hd_pmc2 = self.hdiagram.pmc_list
        dds_pmc1, dds_pmc2 = self.algebra1.pmc, self.algebra2.pmc
        assert hd_pmc1.opp() == dds_pmc1
        assert hd_pmc2.opp() == dds_pmc2
        # Now attempt to match generators
        self.hdiagram_gen_map = dict()
        idem_size = len(base_gen.idem2)
        gens = self.generators
        hgens = diagram.getHFGenerators(idem_size = idem_size)
        for gen in gens:
            for hgen in hgens:
                hgen_idem1, hgen_idem2 = hgen.getDIdem()
                if (gen.idem1, gen.idem2) == (hgen_idem1, hgen_idem2):
                    self.hdiagram_gen_map[gen] = hgen
                    break
            assert gen in self.hdiagram_gen_map
        # Compute grading and check consistency with algebra actions
        base_hgen = self.hdiagram_gen_map[base_gen]
        self.gr_set, gr = self.hdiagram.computeDDGrading(base_hgen, base_gr)
        self.grading = dict()
        for gen in gens:
            self.grading[gen] = gr[self.hdiagram_gen_map[gen]]
        if ASSERT_LEVEL > 0:
            self.checkGrading()

    @memorize
    def dual(self):
        """Returns the dual of this type DD structure, which is the type DD
        invariant of the orientation reversed bordered 3-manifold. If self has
        left action over A1 and A2, then the new DD structure has left action
        over A2.opp() and A1.opp() (in that order).

        """
        dual_str = SimpleDDStructure(
            self.ring, self.algebra2.opp(), self.algebra1.opp(),
            self.side2, self.side1)
        # Map from generators in self to generators in dual_str
        gen_map = dict()
        for x in self.generators:
            # As in the type D case, simple generators only
            assert isinstance(x, SimpleDDGenerator)
            new_x = SimpleDDGenerator(dual_str, x.idem2.opp(), x.idem1.opp(),
                                      x.name)
            dual_str.addGenerator(new_x)
            gen_map[x] = new_x
        for x in self.generators:
            for (a, b, y), coeff in x.delta().items():
                dual_str.addDelta(gen_map[y], gen_map[x], b.opp(), a.opp(),
                                  coeff)
        return dual_str

    def checkGrading(self):
        for x in self.generators:
            for (a1, a2, y), coeff in x.delta().items():
                gr_x = self.grading[x]
                gr_y = self.grading[y]
                assert gr_x - 1 == gr_y * [a1.getGrading(), a2.getGrading()]

    def compareDDStructures(self, other):
        """Compare two type DD structures, print out any differences."""
        # Some basic tests:
        if len(self) != len(other):
            print "Different number of generators."""
            return False
        if (self.algebra1, self.algebra2) != (other.algebra1, other.algebra2):
            print "Different algebra action."
            return False
        gen_map = dict()
        for gen1 in self.generators:
            for gen2 in other.generators:
                if (gen1.idem1, gen1.idem2) == (gen2.idem1, gen2.idem2):
                    gen_map[gen1] = gen2
                    break
        for gen1 in self.generators:
            for gen2 in self.generators:
                coeff1 = self.deltaCoeff(gen1, gen2)
                coeff2 = other.deltaCoeff(gen_map[gen1], gen_map[gen2])
                if coeff1 != coeff2:
                    print "Different coefficient at %s->%s" % (gen1, gen2)
                    print "%s vs %s" % (coeff1, coeff2)
                    return False
        return True

def DDStrFromChords(alg1, alg2, idem_pairs, chord_pairs):
    """Construct type DD structure from list of idempotent pairs and chord
    pairs.
    - idem_pairs is list of pairs of Idempotent.
    - chord_pairs is list of pairs of Strands.

    """
    ddstr = SimpleDDStructure(F2, alg1, alg2)
    for i in range(len(idem_pairs)):
        ddstr.addGenerator(SimpleDDGenerator(
                ddstr, idem_pairs[i][0], idem_pairs[i][1], i))
    gen_set = ddstr.getGenerators()
    for x in gen_set:
        for y in gen_set:
            for l_chord, r_chord in chord_pairs:
                if alg1.mult_one and not l_chord.isMultOne():
                    continue
                if alg2.mult_one and not r_chord.isMultOne():
                    continue
                if l_chord.idemCompatible(x.idem1, y.idem1) and \
                        r_chord.idemCompatible(x.idem2, y.idem2):
                    ddstr.addDelta(x, y, StrandDiagram(alg1, x.idem1, l_chord),
                                   StrandDiagram(alg2, x.idem2, r_chord), 1)
    return ddstr

def identityDD(pmc, idem_size = None):
    """Returns the identity type DD structure for a given PMC."""
    if idem_size is None:
        idem_size = pmc.genus
    n = pmc.n
    pmcopp = pmc.opp()
    alg1 = pmc.getAlgebra(idem_size)
    alg2 = pmcopp.getAlgebra(2 * pmc.genus - idem_size)
    ddstr = SimpleDDStructure(F2, alg1, alg2)
    idems = pmc.getIdempotents(idem_size)
    idem_pairs = [(idem, idem.opp().comp()) for idem in idems]
    chord_pairs = [(Strands(pmc, [(i, j)]), Strands(pmcopp, [(n-1-j, n-1-i)]))
                   for i in range(n) for j in range(i+1, n)]
    ddstr = DDStrFromChords(alg1, alg2, idem_pairs, chord_pairs)
    # Any generator can serve as base_gen
    for gen in ddstr.getGenerators():
        base_gen = gen
        break
    ddstr.registerHDiagram(getIdentityDiagram(pmc), base_gen)
    return ddstr

def DDStrFromDStr(dstr, genus1):
    """Obtain the type DD structure from a type D structure that is related by
    drilling. See section 7.3 of paper 'Computing HF by Factoring Mapping
    Classes'.

    If dstr has left type D action by algebra A(Z_1 # Z_2), where genus1
    specifies the genus of Z_1, then ddstr will have left type DD action by
    A(Z_1) and A(Z_2).

    """
    assert dstr.side == ACTION_LEFT
    pmc_all = dstr.algebra.pmc
    assert dstr.algebra.idem_size == pmc_all.genus
    pmc1, pmc2 = unconnectSumPMC(pmc_all, genus1)
    mult_one = dstr.algebra.mult_one

    ddstr = SimpleDDStructure(F2, pmc1.getAlgebra(None, mult_one),
                              pmc2.getAlgebra(None, mult_one))
    gen_map = {}
    for x in dstr.getGenerators():
        # Split idempotent of x into two parts
        xidem = x.idem
        x1_idem = Idempotent(pmc1,
                             [pairid for pairid in xidem if pairid < 2*genus1])
        x2_idem = Idempotent(pmc2,
                             [pairid-2*genus1 for pairid in xidem
                              if pairid >= 2*genus1])
        if len(x1_idem) != genus1:
            continue
        gen_map[x] = SimpleDDGenerator(ddstr, x1_idem, x2_idem, x.name)
        ddstr.addGenerator(gen_map[x])

    cut_point = 4 * genus1
    for x in dstr.getGenerators():
        for (a, y), coeff in x.delta().items():
            if a.multiplicity[cut_point-1] == 0:
                # The interval (cut_point-1, cut_point) is unoccupied
                a1, a2 = unconnectSumStrandDiagram(a, genus1)
                ddstr.addDelta(gen_map[x], gen_map[y], a1, a2, coeff)

    return ddstr<|MERGE_RESOLUTION|>--- conflicted
+++ resolved
@@ -70,13 +70,8 @@
         MorObject.__init__(self, source, coeff, target)
 
 class MorDDtoDDGenerator(Generator, MorObject):
-<<<<<<< HEAD
     """Represents a generator of the chain complex of bimodule morphisms from a type
     DD structure to a type DD structure.
-=======
-    """Represents a generator of the chain complex of morphisms from a type DD
-    structure to a type DD structure.
->>>>>>> 8dd8f68f
 
     Multiplication is composition, when defined. Multiplication does not generate its parent correctly.
     """
